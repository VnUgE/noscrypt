--- conflicted
+++ resolved
@@ -15,15 +15,9 @@
 #called by build pipeline to sync repo
   update:
     cmds:
-<<<<<<< HEAD
-     - git reset --hard  
-     - git remote update
-     - git pull origin {{ .BRANCH_NAME }} --verify-signatures 
-=======
      - cmd: git reset --hard  
      - cmd: git remote update
      - cmd: git pull origin {{ .BRANCH_NAME }} --verify-signatures 
->>>>>>> 0ebbf0ff
 
   test:
     desc: 'Builds and runs noscrypt unit tests for vnbuild CI systems'
@@ -39,7 +33,6 @@
       LIB_PATH: '{{ .USER_WORKING_DIR }}/build/{{ OS }}/{{ if eq OS "windows" }}debug/{{ end }}{{ .LIB_NAME }}'
     
     cmds:
-<<<<<<< HEAD
      #build the debug library with utils enabled
      - cmd: task build-debug -- -DNC_ENABLE_UTILS=ON        
   
@@ -52,31 +45,21 @@
         --configuration {{ .CONFIGURATION | default "Debug" }}     
         --environment VNLIB_SHARED_HEAP_DIAGNOSTICS="1"
         --environment 'NOSCRYPT_DLL_PATH="{{ osClean .LIB_PATH }}"'
-=======
-     - cmd: echo "building module {{ .MODULE_NAME }}"   
->>>>>>> 0ebbf0ff
 
 #called by build pipeline to build module
   build:
-    cmds: []
-     
+    cmds:
+     - cmd: echo "building module {{ .MODULE_NAME }}"   
+
   publish:
     cmds:
      #git archive in the module directory
-<<<<<<< HEAD
      - cmd: git archive --format {{ .ARCHIVE_FILE_FORMAT }} --output {{ .ARCHIVE_FILE_NAME }} HEAD
-=======
-     - cmd: git archive --format {{.ARCHIVE_FILE_FORMAT}} --output {{.ARCHIVE_FILE_NAME}} HEAD
->>>>>>> 0ebbf0ff
 
   #called by build pipeline to clean module
   clean:
     cmds:
      #clean solution
-<<<<<<< HEAD
      - cmd: powershell rm -Recurse 'out/'
-=======
-     - cmd: powershell rm -Recurse out/
->>>>>>> 0ebbf0ff
        ignore_error: true
 
