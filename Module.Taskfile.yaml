# https://taskfile.dev

#Called by the vnbuild system to produce builds for my website
#https://www.vaughnnugent.com/resources/software

#This taskfile performs the build operations for a module, it handles
#git code updates, msbuild on solutions, and sleet NuGet feed pushes.

#this file must be in the same directory as the solution file

version: '3'

tasks:

#called by build pipeline to sync repo
  update:
    cmds:
     - cmd: git reset --hard  
     - cmd: git remote update
     - cmd: git pull origin {{ .BRANCH_NAME }} --verify-signatures 

  test:
    desc: 'Builds and runs noscrypt unit tests for vnbuild CI systems'
    cmds:
     #run CI tests with utils enabled
     - cmd: task ci-test
<<<<<<< HEAD
     - cmd: wsl task ci-test
     - task: test-dotnet  

  test-dotnet:
    desc: Runs dotnet unit tests for vnbuild CI systems
    vars:
      LIB_NAME: '{{ if eq OS "windows" }}noscrypt.dll{{ else }}libnoscrypt{{ end }}'
      LIB_PATH: '{{ .USER_WORKING_DIR }}/build/{{ OS }}/{{ if eq OS "windows" }}debug/{{ end }}{{ .LIB_NAME }}'
    
    cmds:
     #build the debug library with utils enabled
     - cmd: task build-debug -- -DNC_ENABLE_UTILS=ON        
  
     - cmd: echo "running tests for {{ .PROJECT_NAME }}" 
       silent: true
     - cmd: dotnet test 
        {{ .CLI_ARGS }}
        --logger "console;verbosity=detailed"
        --framework {{ .TARGET_FRAMEWORK | default "net8.0" }}   
        --configuration {{ .CONFIGURATION | default "Debug" }}     
        --environment VNLIB_SHARED_HEAP_DIAGNOSTICS="1"
        --environment 'NOSCRYPT_DLL_PATH="{{ osClean .LIB_PATH }}"'
=======
>>>>>>> 94eaef1e

#called by build pipeline to build module
  build:
    cmds:
     - cmd: echo "building module {{ .MODULE_NAME }}"   

  publish:
    cmds:
     #git archive in the module directory
     - cmd: git archive --format {{ .ARCHIVE_FILE_FORMAT }} --output {{ .ARCHIVE_FILE_NAME }} HEAD

  #called by build pipeline to clean module
  clean:
    cmds:
     #clean solution
     - cmd: powershell rm -Recurse 'out/'
       ignore_error: true

<|MERGE_RESOLUTION|>--- conflicted
+++ resolved
@@ -24,8 +24,6 @@
     cmds:
      #run CI tests with utils enabled
      - cmd: task ci-test
-<<<<<<< HEAD
-     - cmd: wsl task ci-test
      - task: test-dotnet  
 
   test-dotnet:
@@ -47,8 +45,6 @@
         --configuration {{ .CONFIGURATION | default "Debug" }}     
         --environment VNLIB_SHARED_HEAP_DIAGNOSTICS="1"
         --environment 'NOSCRYPT_DLL_PATH="{{ osClean .LIB_PATH }}"'
-=======
->>>>>>> 94eaef1e
 
 #called by build pipeline to build module
   build:
